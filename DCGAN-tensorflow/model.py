--- conflicted
+++ resolved
@@ -178,7 +178,6 @@
     self.saver = tf.train.Saver()
   
   
-<<<<<<< HEAD
   def predict(self, config):
     df = pd.read_csv(os.path.join(self.data_path,"scored.csv"))
     self.all_scores = np.array(df.sort_values(by='Id')['Actual'])
@@ -273,10 +272,7 @@
             print(batch_files[i], ",", D_similarity[i])
             #print("D values:", D)
 
-  
-=======
-
->>>>>>> 0180b5b5
+
   def train(self, config):
     d_optim = tf.train.AdamOptimizer(config.learning_rate, beta1=config.beta1) \
               .minimize(self.d_loss, var_list=self.d_vars)
@@ -338,7 +334,6 @@
 #        print("shape of train_data:", np.shape(train_data), len(train_data))
 #        random.shuffle(train_data)
 #        batch_files, batch_scores = zip(*train_data)
-
         batch = [
             get_image(batch_file,
                       input_height=self.input_height,
@@ -347,12 +342,13 @@
                       resize_width=self.output_width,
                       crop=self.crop,
                       grayscale=self.grayscale) for batch_file in batch_files]
-        
+
         if self.grayscale:
           batch_images = np.array(batch).astype(np.float32)[:, :, :, None]
         else:
           batch_images = np.array(batch).astype(np.float32)
 
+        print("--------------------shape of image: ", np.shape(batch_images))
 #        print("batch_scores", np.shape(batch_scores), type(batch_scores), type(batch_scores[0]))
 #        batch_z = np.random.uniform(-1, 1, [config.batch_size, self.z_dim]) \
 #              .astype(np.float32)
@@ -373,9 +369,9 @@
           feed_dict={ self.inputs: batch_images, self.scores: batch_scores})
         self.writer.add_summary(summary_str, counter)
         
-        errD_fake = self.d_loss_fake.eval({ self.scores: batch_scores })
+        errD_fake = self.d_loss_fake.eval({ self.inputs: batch_images, self.scores: batch_scores })
         errD_real = self.d_loss_real.eval({ self.inputs: batch_images, self.scores: batch_scores })
-        errG = self.g_loss.eval({ self.scores: batch_scores })
+        errG = self.g_loss.eval({ self.inputs: batch_images, self.scores: batch_scores })
 
         counter += 1
         print("Epoch: [%2d] [%4d/%4d] time: %4.4f, d_loss: %.8f, g_loss: %.8f" \
@@ -640,100 +636,6 @@
 #    
 #    return X/255.,y_vec
 
-  def predict(self, config):
-    df = pd.read_csv(os.path.join(self.data_path,"scored.csv"))
-    self.all_scores = np.array(df.sort_values(by='Id')['Actual'])
-    self.data = glob(os.path.join(self.data_path, self.dataset_name, self.input_fname_pattern))
-
-    if not self.training_subset:
-      print("provide prediction set")
-    # getting the test subset
-    self.test_subset = min(self.training_subset + self.batch_size, len(self.all_scores))
-
-    self.all_scores = self.all_scores[self.training_subset:self.test_subset]
-    self.data = self.data[self.training_subset:self.test_subset]
-    batch_scores = self.all_scores
-
-    self.D, self.D_logits, self.D_similarity = \
-        self.discriminator(self.inputs, self.scores, reuse=True)
-
-    batch_files = self.data
-    batch = [
-      get_image(batch_file,
-                input_height=self.input_height,
-                input_width=self.input_width,
-                resize_height=self.output_height,
-                resize_width=self.output_width,
-                crop=self.crop,
-                grayscale=self.grayscale) for batch_file in batch_files]
-    batch_images = np.array(batch).astype(np.float32)[:, :, :, None]
-
-    self.d_sum_predict = histogram_summary("d_predicted", self.D)
-    self.d_merge_sum_predict = merge_summary(
-        [self.d_loss_real_sum, self.d_loss_sum, self.d_sum_predict])
-
-    batch_z = np.random.uniform(-1, 1, [config.batch_size, self.z_dim]) \
-          .astype(np.float32)
-
-    summary_str, D_similarity, D = self.sess.run([self.d_merge_sum_predict, self.D_similarity, self.D],
-            feed_dict={ self.inputs: batch_images, self.z: batch_z, self.scores: batch_scores })
-    
-#    print("files predicted: ", batch_files)
-#    print("actual similarities: ", batch_scores)
-#    print("similarities predicted: ", D_similarity)
-#    print("D values:", D)
-    
-    self.predict_query(config)
-    self.writer = SummaryWriter("./logs", self.sess.graph)
-    self.writer.add_summary(summary_str, 0) # TODO: counter??
-
-
-
-  def predict_query(self, config):
-      self.data = glob(os.path.join(self.data_path, "query", self.input_fname_pattern))
-      self.D, self.D_logits, self.D_similarity = \
-              self.discriminator(self.inputs, self.scores, reuse=True)
-
-      batch_idxs = int(np.ceil(len(self.data)/config.batch_size))
-      for idx in range(0, batch_idxs):
-          start_idx = idx*config.batch_size
-          end_idx = min(len(self.data), (idx+1)*config.batch_size)
-          batch_files = self.data[start_idx:end_idx]
-          batch = [
-              get_image(batch_file,
-                        input_height=self.input_height,
-                        input_width=self.input_width,
-                        resize_height=self.output_height,
-                        resize_width=self.output_width,
-                        crop=self.crop,
-                        grayscale=self.grayscale) for batch_file in batch_files]
-          #print("1 batch image shape: ", np.shape(np.array(batch).astype(np.float32)))
-          batch_images = np.array(batch).astype(np.float32)[:, :, :, None]
-            
-          if len(batch_images) < self.batch_size:
-            size_diff = self.batch_size - len(batch_images)
-            zeros = np.zeros(shape=(self.input_height, self.input_width, 1))
-            #print("2 batch image shape: ", np.shape(batch_images))
-            #print("zero image shape: ", np.shape(zeros))
-            for i in range(size_diff):
-              batch_images = np.vstack((batch_images,[zeros]))
-
-          #print("3 batch image shape: ", np.shape(batch_images))
-          self.d_sum_predict = histogram_summary("d_predicted", self.D)
-          self.d_merge_sum_predict = merge_summary(
-                [self.d_loss_real_sum, self.d_loss_sum, self.d_sum_predict])
-
-          batch_z = np.random.uniform(-1, 1, [config.batch_size, self.z_dim]) \
-                  .astype(np.float32)
-
-          summary_str, D_similarity, D = self.sess.run([self.d_merge_sum_predict, self.D_similarity, self.D],
-                    feed_dict={ self.inputs: batch_images, self.z: batch_z, self.scores: [0]*config.batch_size})
-
-
-          print(D_similarity)
-#            print("D values:", D)
-
-
 
   @property
   def model_dir(self):
